[package]
name = "wondermagick"
version = "0.1.0"
edition = "2021"
license = "MIT OR Apache-2.0"
description = "Memory-safe replacement for imagemagick"
repository = "https://github.com/Shnatsel/wondermagick"

[dependencies]
current_platform = "0.2.0"
image = "0.25.7"
pic-scale-safe = "0.1.1"
strum = { version = "0.26.3", features = ["derive"] }
webp = "0.3.1"
mimalloc = { version = "0.1.47", optional = true }

[features]
default = ["hardened_malloc"]
# Use a hardened memory allocator for defense-in-depth against memory corruption:
# https://github.com/microsoft/mimalloc?tab=readme-ov-file#secure-mode
hardened_malloc = ["mimalloc/secure"]
# Enables use of nasm by rav1e for a big performance boost in encoding AVIF.
# Requires nasm to be installed.
asm = ["image/nasm"]

[dev-dependencies]
quickcheck = "1"
quickcheck_macros = "1"
derive-quickcheck-arbitrary = "0.1.3"

# Most of the time is spent in `image` and its dependencies,
# so build it with optimizations in debug mode to get good performance
# while simultaneously having `cargo build` complete quickly for short iteration times
[profile.dev.package."*"]
opt-level = 3

[profile.release]
# we don't need unwinding because we don't ever catch panics
panic = "abort"

<<<<<<< HEAD
[patch.crates-io]
image = {git = "https://github.com/image-rs/image.git"}
=======
#[patch.crates-io]
#image = {git = "https://github.com/image-rs/image"}
>>>>>>> 8eaa806e
<|MERGE_RESOLUTION|>--- conflicted
+++ resolved
@@ -38,10 +38,5 @@
 # we don't need unwinding because we don't ever catch panics
 panic = "abort"
 
-<<<<<<< HEAD
 [patch.crates-io]
-image = {git = "https://github.com/image-rs/image.git"}
-=======
-#[patch.crates-io]
-#image = {git = "https://github.com/image-rs/image"}
->>>>>>> 8eaa806e
+image = {git = "https://github.com/image-rs/image.git"}